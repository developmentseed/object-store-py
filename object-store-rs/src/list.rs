--- conflicted
+++ resolved
@@ -1,12 +1,8 @@
 use std::sync::Arc;
 
 use futures::stream::BoxStream;
-<<<<<<< HEAD
-use futures::{StreamExt, TryStreamExt};
-=======
 use futures::StreamExt;
 use indexmap::IndexMap;
->>>>>>> 469ff283
 use object_store::path::Path;
 use object_store::{ListResult, ObjectMeta, ObjectStore};
 use pyo3::exceptions::{PyStopAsyncIteration, PyStopIteration};
@@ -66,133 +62,132 @@
     }
 }
 
-#[pyclass(name = "ListResult")]
-pub(crate) struct PyListResult<'a> {
-    // store: Arc<dyn ObjectStore>,
-    // stream: Option<Arc<Mutex<BoxStream<'static, object_store::Result<ObjectMeta>>>>>,
-    payload: BoxStream<'a, object_store::Result<ObjectMeta>>,
-    min_chunk_size: usize,
-}
-
-impl PyListResult {
-    fn new(
-        // store: Arc<dyn ObjectStore>,
-        // prefix: Option<&Path>,
-        stream: BoxStream<'static, object_store::Result<ObjectMeta>>,
-        min_chunk_size: usize,
-    ) -> Self {
-        // let stream = store.as_ref().list(prefix);
-        Self {
-            payload: stream,
-            min_chunk_size,
-        }
-    }
-}
-
-#[pyclass(name = "ListStream")]
-pub struct PyListStream {
-    stream: Arc<Mutex<BoxStream<'static, object_store::Result<ObjectMeta>>>>,
-    min_chunk_size: usize,
-}
-
-impl PyListStream {
-    fn new(
-        stream: BoxStream<'static, object_store::Result<ObjectMeta>>,
-        min_chunk_size: usize,
-    ) -> Self {
-        Self {
-            stream: Arc::new(Mutex::new(stream)),
-            min_chunk_size,
-        }
-    }
-}
-
-async fn next_stream(
-    stream: Arc<Mutex<BoxStream<'static, object_store::Result<ObjectMeta>>>>,
-    min_chunk_size: usize,
-    sync: bool,
-) -> PyResult<()> {
-    let mut stream = stream.lock().await;
-    let mut metas: Vec<ObjectMeta> = vec![];
-    loop {
-        match stream.next().await {
-            Some(Ok(meta)) => {
-                metas.push(meta);
-                if metas.len() >= min_chunk_size {
-                    todo!()
-                    // return Ok(PyBytesWrapper::new_multiple(buffers));
-                }
-            }
-            Some(Err(e)) => return Err(PyObjectStoreError::from(e).into()),
-            None => {
-                if metas.is_empty() {
-                    // Depending on whether the iteration is sync or not, we raise either a
-                    // StopIteration or a StopAsyncIteration
-                    if sync {
-                        return Err(PyStopIteration::new_err("stream exhausted"));
-                    } else {
-                        return Err(PyStopAsyncIteration::new_err("stream exhausted"));
-                    }
-                } else {
-                    todo!()
-                    // return Ok(PyBytesWrapper::new_multiple(buffers));
-                }
-            }
-        };
-    }
-}
-
-#[pymethods]
-impl PyListStream {
-    fn __aiter__(slf: Py<Self>) -> Py<Self> {
-        slf
-    }
-
-    fn __iter__(slf: Py<Self>) -> Py<Self> {
-        slf
-    }
-
-    fn __anext__<'py>(&'py self, py: Python<'py>) -> PyResult<Bound<PyAny>> {
-        let stream = self.stream.clone();
-        pyo3_async_runtimes::tokio::future_into_py(
-            py,
-            next_stream(stream, self.min_chunk_size, false),
-        )
-    }
-
-    fn __next__<'py>(&'py self, py: Python<'py>) -> PyResult<()> {
-        let runtime = get_runtime(py)?;
-        let stream = self.stream.clone();
-        runtime.block_on(next_stream(stream, self.min_chunk_size, true))
-    }
-}
-
-#[pyfunction]
-<<<<<<< HEAD
-#[pyo3(signature = (store, prefix = None, *, min_chunk_size = 1000))]
-pub(crate) fn list<'py>(
-    py: Python<'py>,
-    store: PyObjectStore,
-    prefix: Option<String>,
-    min_chunk_size: usize,
-) -> PyObjectStoreResult<PyListResult> {
-    // todo!()
-    // // let runtime = get_runtime(py)?;
-    // let store = store.into_inner();
-    let stream = store.as_ref().list(prefix.map(|s| s.into()).as_ref());
-    // todo!()
-    Ok(PyListResult::new(stream, min_chunk_size))
-    // Ok::<_, PyObjectStoreError>(PyListResult::new(store, stream, min_chunk_size))
-    // // py.allow_threads(move || {
-
-    //     // let x = runtime.block_on(fut);
-    //     // let out = runtime.block_on(list_materialize(
-    //     //     store.into_inner(),
-    //     //     prefix.map(|s| s.into()).as_ref(),
-    //     // ))?;
-    //     // Ok::<_, PyObjectStoreError>(out)
-    // })
-=======
+// #[pyclass(name = "ListResult")]
+// pub(crate) struct PyListResult<'a> {
+//     // store: Arc<dyn ObjectStore>,
+//     // stream: Option<Arc<Mutex<BoxStream<'static, object_store::Result<ObjectMeta>>>>>,
+//     payload: BoxStream<'a, object_store::Result<ObjectMeta>>,
+//     min_chunk_size: usize,
+// }
+
+// impl PyListResult {
+//     fn new(
+//         // store: Arc<dyn ObjectStore>,
+//         // prefix: Option<&Path>,
+//         stream: BoxStream<'static, object_store::Result<ObjectMeta>>,
+//         min_chunk_size: usize,
+//     ) -> Self {
+//         // let stream = store.as_ref().list(prefix);
+//         Self {
+//             payload: stream,
+//             min_chunk_size,
+//         }
+//     }
+// }
+
+// #[pyclass(name = "ListStream")]
+// pub struct PyListStream {
+//     stream: Arc<Mutex<BoxStream<'static, object_store::Result<ObjectMeta>>>>,
+//     min_chunk_size: usize,
+// }
+
+// impl PyListStream {
+//     fn new(
+//         stream: BoxStream<'static, object_store::Result<ObjectMeta>>,
+//         min_chunk_size: usize,
+//     ) -> Self {
+//         Self {
+//             stream: Arc::new(Mutex::new(stream)),
+//             min_chunk_size,
+//         }
+//     }
+// }
+
+// async fn next_stream(
+//     stream: Arc<Mutex<BoxStream<'static, object_store::Result<ObjectMeta>>>>,
+//     min_chunk_size: usize,
+//     sync: bool,
+// ) -> PyResult<()> {
+//     let mut stream = stream.lock().await;
+//     let mut metas: Vec<ObjectMeta> = vec![];
+//     loop {
+//         match stream.next().await {
+//             Some(Ok(meta)) => {
+//                 metas.push(meta);
+//                 if metas.len() >= min_chunk_size {
+//                     todo!()
+//                     // return Ok(PyBytesWrapper::new_multiple(buffers));
+//                 }
+//             }
+//             Some(Err(e)) => return Err(PyObjectStoreError::from(e).into()),
+//             None => {
+//                 if metas.is_empty() {
+//                     // Depending on whether the iteration is sync or not, we raise either a
+//                     // StopIteration or a StopAsyncIteration
+//                     if sync {
+//                         return Err(PyStopIteration::new_err("stream exhausted"));
+//                     } else {
+//                         return Err(PyStopAsyncIteration::new_err("stream exhausted"));
+//                     }
+//                 } else {
+//                     todo!()
+//                     // return Ok(PyBytesWrapper::new_multiple(buffers));
+//                 }
+//             }
+//         };
+//     }
+// }
+
+// #[pymethods]
+// impl PyListStream {
+//     fn __aiter__(slf: Py<Self>) -> Py<Self> {
+//         slf
+//     }
+
+//     fn __iter__(slf: Py<Self>) -> Py<Self> {
+//         slf
+//     }
+
+//     fn __anext__<'py>(&'py self, py: Python<'py>) -> PyResult<Bound<PyAny>> {
+//         let stream = self.stream.clone();
+//         pyo3_async_runtimes::tokio::future_into_py(
+//             py,
+//             next_stream(stream, self.min_chunk_size, false),
+//         )
+//     }
+
+//     fn __next__<'py>(&'py self, py: Python<'py>) -> PyResult<()> {
+//         let runtime = get_runtime(py)?;
+//         let stream = self.stream.clone();
+//         runtime.block_on(next_stream(stream, self.min_chunk_size, true))
+//     }
+// }
+
+// #[pyo3(signature = (store, prefix = None, *, min_chunk_size = 1000))]
+// pub(crate) fn list<'py>(
+//     py: Python<'py>,
+//     store: PyObjectStore,
+//     prefix: Option<String>,
+//     min_chunk_size: usize,
+// ) -> PyObjectStoreResult<PyListResult> {
+//     // todo!()
+//     // // let runtime = get_runtime(py)?;
+//     // let store = store.into_inner();
+//     let stream = store.as_ref().list(prefix.map(|s| s.into()).as_ref());
+//     // todo!()
+//     Ok(PyListResult::new(stream, min_chunk_size))
+//     // Ok::<_, PyObjectStoreError>(PyListResult::new(store, stream, min_chunk_size))
+//     // // py.allow_threads(move || {
+
+//     //     // let x = runtime.block_on(fut);
+//     //     // let out = runtime.block_on(list_materialize(
+//     //     //     store.into_inner(),
+//     //     //     prefix.map(|s| s.into()).as_ref(),
+//     //     // ))?;
+//     //     // Ok::<_, PyObjectStoreError>(out)
+//     // })
+
+#[pyfunction]
 #[pyo3(signature = (store, prefix = None, *, offset = None, max_items = 2000))]
 pub(crate) fn list(
     py: Python,
@@ -213,7 +208,6 @@
         let out = runtime.block_on(materialize_list_stream(stream, max_items))?;
         Ok::<_, PyObjectStoreError>(out)
     })
->>>>>>> 469ff283
 }
 
 #[pyfunction]
